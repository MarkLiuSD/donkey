--- conflicted
+++ resolved
@@ -227,11 +227,7 @@
     
     img_in = Input(shape=input_shape, name='img_in')
     x = img_in
-<<<<<<< HEAD
-    x = Cropping2D(cropping=((20,0), (0,0)))(x) #trim 60 pixels off top
-=======
     x = Cropping2D(cropping=((10,0), (0,0)))(x) #trim 10 pixels off top
->>>>>>> 28cda2be
     #x = Lambda(lambda x: x/127.5 - 1.)(x) # normalize and re-center
     x = Convolution2D(24, (5,5), strides=(2,2), activation='relu')(x)
     x = Dropout(drop)(x)
