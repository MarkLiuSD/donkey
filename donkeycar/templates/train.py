#!/usr/bin/env python3
'''
Scripts to train a keras model using tensorflow.
Basic usage should feel familiar: python train_v2.py --model models/mypilot

Usage:
<<<<<<< HEAD
    train.py [--tub=<tub1,tub2,..tubn>] [--file=<file> ...] (--model=<model>) [--transfer=<model>] [--type=(linear|latent|categorical|rnn|imu|behavior|3d|look_ahead|tensorrt_linear|tflite_linear|coral_tflite_linear|transfer)] [--figure_format=<figure_format>] [--continuous] [--aug]
=======
    train_v2.py [--tub=tub] (--model=<model>) [--type=(linear|inferred|tensorrt_linear|tflite_linear)]
>>>>>>> b7fef9d7

Options:
    -h --help              Show this screen.
'''

import os
import random
from pathlib import Path

import cv2
import numpy as np
from docopt import docopt
from PIL import Image
from sklearn.model_selection import train_test_split
from tensorflow.python.keras.callbacks import EarlyStopping, ModelCheckpoint
from tensorflow.python.keras.utils.data_utils import Sequence

<<<<<<< HEAD
import donkeycar as dk
from donkeycar.parts.datastore import Tub
from donkeycar.parts.keras import KerasLinear, KerasIMU,\
     KerasCategorical, KerasBehavioral, Keras3D_CNN,\
     KerasRNN_LSTM, KerasLatent, KerasLocalizer, KerasInferred
from donkeycar.parts.augment import augment_image
from donkeycar.utils import *

figure_format = 'png'


'''
matplotlib can be a pain to setup on a Mac. So handle the case where it is absent. When present,
use it to generate a plot of training results.
'''
try:
    import matplotlib.pyplot as plt
    do_plot = True
except:
    do_plot = False
    print("matplotlib not installed")
    

'''
Tub management
'''
def make_key(sample):
    tub_path = sample['tub_path']
    index = sample['index']
    return tub_path + str(index)

def make_next_key(sample, index_offset):
    tub_path = sample['tub_path']
    index = sample['index'] + index_offset
    return tub_path + str(index)
=======
import donkeycar
from donkeycar.parts.keras import KerasInferred
from donkeycar.parts.tub_v2 import Tub
from donkeycar.utils import get_model_by_type, load_scaled_image_arr
>>>>>>> b7fef9d7


class TubDataset(object):
    '''
    Loads the dataset, and creates a train/test split.
    '''
    def __init__(self, tub_path, test_size=0.2, shuffle=True):
        self.tub_path = tub_path
        self.test_size = test_size
        self.shuffle = shuffle
        self.tub = Tub(self.tub_path)
        self.records = list()

    def train_test_split(self):
        print('Loading tub from path %s' % (self.tub_path))
        self.records.extend(self.tub)
        return train_test_split(self.records, test_size=self.test_size, shuffle=self.shuffle)


class TubSequence(Sequence):
    def __init__(self, keras_model, images_base_path, config, records=list()):
        self.keras_model = keras_model
        self.images_base_path = images_base_path
        self.config = config
        self.records = records
        self.batch_size = self.config.BATCH_SIZE

    def __len__(self):
        return len(self.records) // self.batch_size

    def __getitem__(self, index):
        count = 0
        records = []
        images = []
        angles = []
        throttles = []

        is_inferred = type(self.keras_model) is KerasInferred

        while count < self.batch_size:
            i = (index * self.batch_size) + count
            if i >= len(self.records):
                break

            record = self.records[i]
            record = self._transform_record(record)
            records.append(record)
            count += 1

        for record in records:
            image = record['cam/image_array']
            angle = record['user/angle']
            throttle = record['user/throttle']
        
            images.append(image)
            angles.append(angle)
            throttles.append(throttle)

        X = np.array(images)

        if is_inferred:
            Y = np.array(angles)
        else:
            Y = [np.array(angles), np.array(throttles)]

        return X, Y

    def _transform_record(self, record):
        for key, value in record.items():
            if key == 'cam/image_array' and isinstance(value, str):
                image_path = os.path.join(self.images_base_path, value)
                image = load_scaled_image_arr(image_path, self.config)
                record[key] = image

        return record


class ImagePreprocessing(Sequence):
    '''
    A Sequence which wraps another Sequence with an Image Augumentation.
    '''
    def __init__(self, sequence, augmentation):
        self.sequence = sequence
        self.augumentation = augmentation

    def __len__(self):
        return len(self.sequence)

    def __getitem__(self, index):
        X, Y = self.sequence[index]
        return self.augumentation.augment_images(X), Y

    @classmethod
    def region_of_interest(cls, image, x, y, width, height):
        '''
        Selects a region of interest from the original image.
        '''
        copy = image[y: y + height, x : x + width]
        return copy

    @classmethod
    def crop(cls, left, right, top, bottom, keep_size=False):
        '''
        The image augumentation sequence.
        Crops based on a region of interest among other things.
        '''
        import imgaug as ia
        import imgaug.augmenters as iaa

        augmentation = iaa.Sequential([
            iaa.Crop(
                px=(left, right, top, bottom),
                keep_size=keep_size
            ),
        ])
        return augmentation

    @classmethod
    def trapezoidal_mask(cls, lower_left, lower_right, upper_left, upper_right, min_y, max_y):
        '''
        Uses a binary mask to generate a trapezoidal region of interest.
        Especially useful in filtering out uninteresting features from an
        input image.
        '''
        import imgaug as ia
        import imgaug.augmenters as iaa

        def _transform_images(images, random_state, parents, hooks):
            # Transform a batch of images
            transformed = []
            mask = None
            for image in images:
                if mask is None:
                    mask = np.zeros(image.shape, dtype='bool')
                    # # # # # # # # # # # # #
                    #       ul     ur          min_y
                    #
                    #
                    #
                    #    ll             lr     max_y
                    points = [
                        [upper_left, min_y],
                        [upper_right, min_y],
                        [lower_right, max_y],
                        [lower_left, max_y]
                    ]
                    cv2.fillConvexPoly(mask, np.array(points, dtype=np.int32), 1)

                masked = cv2.bitwise_and(image, mask)
                transformed.append(masked)

            return transformed

        def _transform_keypoints(keypoints_on_images, random_state, parents, hooks):
            # No-op
            return keypoints_on_images

        augmentation = iaa.Sequential([
            iaa.Lambda(func_images=_transform_images, func_keypoints=_transform_keypoints)
        ])

        return augmentation


def train(cfg, tub_path, output_path, model_type):
    '''
    Train the model
    '''
    if 'linear' in model_type:
        train_type = 'linear'
    else:
        train_type = model_type

    kl = get_model_by_type(train_type, cfg)
    kl.compile()

    if cfg.PRINT_MODEL_SUMMARY:
        print(kl.model.summary())
<<<<<<< HEAD
    
    opts['keras_pilot'] = kl
    opts['continuous'] = continuous
    opts['model_type'] = model_type

    extract_data_from_pickles(cfg, tub_names)

    records = gather_records(cfg, tub_names, opts, verbose=True)
    print('collating %d records ...' % (len(records)))
    collate_records(records, gen_records, opts)

    def generator(save_best, opts, data, batch_size, isTrainSet=True, min_records_to_train=1000):
        
        num_records = len(data)

        while True:

            if isTrainSet and opts['continuous']:
                '''
                When continuous training, we look for new records after each epoch.
                This will add new records to the train and validation set.
                '''
                records = gather_records(cfg, tub_names, opts)
                if len(records) > num_records:
                    collate_records(records, gen_records, opts)
                    new_num_rec = len(data)
                    if new_num_rec > num_records:
                        print('picked up', new_num_rec - num_records, 'new records!')
                        num_records = new_num_rec 
                        save_best.reset_best()
                if num_records < min_records_to_train:
                    print("not enough records to train. need %d, have %d. waiting..." % (min_records_to_train, num_records))
                    time.sleep(10)
                    continue

            batch_data = []

            keys = list(data.keys())

            random.shuffle(keys)

            kl = opts['keras_pilot']

            if type(kl.model.output) is list:
                model_out_shape = (2, 1)
            else:
                model_out_shape = kl.model.output.shape

            if type(kl.model.input) is list:
                model_in_shape = (2, 1)
            else:    
                model_in_shape = kl.model.input.shape

            has_imu = type(kl) is KerasIMU
            has_bvh = type(kl) is KerasBehavioral
            img_out = type(kl) is KerasLatent
            loc_out = type(kl) is KerasLocalizer
            is_inferred = type(kl) is KerasInferred
            
            if img_out:
                import cv2

            for key in keys:

                if not key in data:
                    continue

                _record = data[key]

                if _record['train'] != isTrainSet:
                    continue

                if continuous:
                    #in continuous mode we need to handle files getting deleted
                    filename = _record['image_path']
                    if not os.path.exists(filename):
                        data.pop(key, None)
                        continue

                batch_data.append(_record)

                if len(batch_data) == batch_size:
                    inputs_img = []
                    inputs_imu = []
                    inputs_bvh = []
                    angles = []
                    throttles = []
                    out_img = []
                    out_loc = []
                    out = []

                    for record in batch_data:
                        #get image data if we don't already have it
                        if record['img_data'] is None:
                            filename = record['image_path']
                            
                            img_arr = load_scaled_image_arr(filename, cfg)

                            if img_arr is None:
                                break
                            
                            if aug:
                                img_arr = augment_image(img_arr)

                            if cfg.CACHE_IMAGES:
                                record['img_data'] = img_arr
                        else:
                            img_arr = record['img_data']
                            
                        if img_out:                            
                            rz_img_arr = cv2.resize(img_arr, (127, 127)) / 255.0
                            out_img.append(rz_img_arr[:,:,0].reshape((127, 127, 1)))

                        if loc_out:
                            out_loc.append(record['location'])
                            
                        if has_imu:
                            inputs_imu.append(record['imu_array'])
                        
                        if has_bvh:
                            inputs_bvh.append(record['behavior_arr'])

                        inputs_img.append(img_arr)
                        angles.append(record['angle'])
                        throttles.append(record['throttle'])
                        out.append([record['angle'], record['throttle']])

                    if img_arr is None:
                        continue

                    img_arr = np.array(inputs_img).reshape(batch_size,\
                        cfg.TARGET_H, cfg.TARGET_W, cfg.TARGET_D)

                    if has_imu:
                        X = [img_arr, np.array(inputs_imu)]
                    elif has_bvh:
                        X = [img_arr, np.array(inputs_bvh)]
                    else:
                        X = [img_arr]

                    if img_out:
                        y = [out_img, np.array(angles), np.array(throttles)]
                    elif out_loc:
                        y = [ np.array(angles), np.array(throttles), np.array(out_loc)]
                    elif model_out_shape[1] == 2:
                        y = [np.array([out]).reshape(batch_size, 2) ]
                    elif is_inferred:
                        y = np.array(angles)
                    else:
                        y = [np.array(angles), np.array(throttles)]

                    yield X, y

                    batch_data = []
    
    model_path = os.path.expanduser(model_name)

    
    #checkpoint to save model after each epoch and send best to the pi.
    save_best = MyCPCallback(send_model_cb=on_best_model,
                                    filepath=model_path,
                                    monitor='val_loss', 
                                    verbose=verbose, 
                                    save_best_only=True, 
                                    mode='min',
                                    cfg=cfg)

    train_gen = generator(save_best, opts, gen_records, cfg.BATCH_SIZE, True)
    val_gen = generator(save_best, opts, gen_records, cfg.BATCH_SIZE, False)
    
    total_records = len(gen_records)

    num_train = 0
    num_val = 0

    for key, _record in gen_records.items():
        if _record['train'] == True:
            num_train += 1
        else:
            num_val += 1

    print("train: %d, val: %d" % (num_train, num_val))
    print('total records: %d' %(total_records))
    
    if not continuous:
        steps_per_epoch = num_train // cfg.BATCH_SIZE
    else:
        steps_per_epoch = 100
    
    val_steps = num_val // cfg.BATCH_SIZE
    print('steps_per_epoch', steps_per_epoch)

    cfg.model_type = model_type

    go_train(kl, cfg, train_gen, val_gen, gen_records, model_name, steps_per_epoch, val_steps, continuous, verbose, save_best)

    
    
def go_train(kl, cfg, train_gen, val_gen, gen_records, model_name, steps_per_epoch, val_steps, continuous, verbose, save_best=None):

    start = time.time()
=======
>>>>>>> b7fef9d7

    batch_size = cfg.BATCH_SIZE
    dataset = TubDataset(tub_path, test_size=(1. - cfg.TRAIN_TEST_SPLIT))
    images_base_path = dataset.tub.images_base_path
    training_records, validation_records = dataset.train_test_split()
    print('Records # Training %s' % (len(training_records)))
    print('Records # Validation %s' % (len(validation_records)))

    training = TubSequence(kl, images_base_path, cfg, training_records)
    validation = TubSequence(kl, images_base_path, cfg, validation_records)

    # Setup early stoppage callbacks
    callbacks = [
        EarlyStopping(monitor='val_loss', patience=cfg.EARLY_STOP_PATIENCE),
        ModelCheckpoint(
            filepath=output_path,
            monitor='val_loss',
            save_best_only=True,
            verbose=1,
        )
    ]

    kl.model.fit_generator(
        generator=training,
        steps_per_epoch=len(training),
        callbacks=callbacks,
        validation_data=validation,
        validation_steps=len(validation),
        epochs=cfg.MAX_EPOCHS,
        verbose=cfg.VERBOSE_TRAIN,
        workers=1,
        use_multiprocessing=False
    )


def main():
    args = docopt(__doc__)
    cfg = donkeycar.load_config()
    tub = args['--tub']
    model = args['--model']
    model_type = args['--type']

    if not model_type:
        model_type = cfg.DEFAULT_MODEL_TYPE

    data_path = Path(os.path.expanduser(tub)).absolute().as_posix()
    output_path = os.path.expanduser(model)
    train(cfg, data_path, output_path, model_type)

if __name__ == "__main__":
    main()<|MERGE_RESOLUTION|>--- conflicted
+++ resolved
@@ -4,11 +4,7 @@
 Basic usage should feel familiar: python train_v2.py --model models/mypilot
 
 Usage:
-<<<<<<< HEAD
-    train.py [--tub=<tub1,tub2,..tubn>] [--file=<file> ...] (--model=<model>) [--transfer=<model>] [--type=(linear|latent|categorical|rnn|imu|behavior|3d|look_ahead|tensorrt_linear|tflite_linear|coral_tflite_linear|transfer)] [--figure_format=<figure_format>] [--continuous] [--aug]
-=======
-    train_v2.py [--tub=tub] (--model=<model>) [--type=(linear|inferred|tensorrt_linear|tflite_linear)]
->>>>>>> b7fef9d7
+    train.py [--tub=tub] (--model=<model>) [--type=(linear|inferred|tensorrt_linear|tflite_linear)]
 
 Options:
     -h --help              Show this screen.
@@ -26,48 +22,10 @@
 from tensorflow.python.keras.callbacks import EarlyStopping, ModelCheckpoint
 from tensorflow.python.keras.utils.data_utils import Sequence
 
-<<<<<<< HEAD
-import donkeycar as dk
-from donkeycar.parts.datastore import Tub
-from donkeycar.parts.keras import KerasLinear, KerasIMU,\
-     KerasCategorical, KerasBehavioral, Keras3D_CNN,\
-     KerasRNN_LSTM, KerasLatent, KerasLocalizer, KerasInferred
-from donkeycar.parts.augment import augment_image
-from donkeycar.utils import *
-
-figure_format = 'png'
-
-
-'''
-matplotlib can be a pain to setup on a Mac. So handle the case where it is absent. When present,
-use it to generate a plot of training results.
-'''
-try:
-    import matplotlib.pyplot as plt
-    do_plot = True
-except:
-    do_plot = False
-    print("matplotlib not installed")
-    
-
-'''
-Tub management
-'''
-def make_key(sample):
-    tub_path = sample['tub_path']
-    index = sample['index']
-    return tub_path + str(index)
-
-def make_next_key(sample, index_offset):
-    tub_path = sample['tub_path']
-    index = sample['index'] + index_offset
-    return tub_path + str(index)
-=======
 import donkeycar
 from donkeycar.parts.keras import KerasInferred
 from donkeycar.parts.tub_v2 import Tub
 from donkeycar.utils import get_model_by_type, load_scaled_image_arr
->>>>>>> b7fef9d7
 
 
 class TubDataset(object):
@@ -246,210 +204,6 @@
 
     if cfg.PRINT_MODEL_SUMMARY:
         print(kl.model.summary())
-<<<<<<< HEAD
-    
-    opts['keras_pilot'] = kl
-    opts['continuous'] = continuous
-    opts['model_type'] = model_type
-
-    extract_data_from_pickles(cfg, tub_names)
-
-    records = gather_records(cfg, tub_names, opts, verbose=True)
-    print('collating %d records ...' % (len(records)))
-    collate_records(records, gen_records, opts)
-
-    def generator(save_best, opts, data, batch_size, isTrainSet=True, min_records_to_train=1000):
-        
-        num_records = len(data)
-
-        while True:
-
-            if isTrainSet and opts['continuous']:
-                '''
-                When continuous training, we look for new records after each epoch.
-                This will add new records to the train and validation set.
-                '''
-                records = gather_records(cfg, tub_names, opts)
-                if len(records) > num_records:
-                    collate_records(records, gen_records, opts)
-                    new_num_rec = len(data)
-                    if new_num_rec > num_records:
-                        print('picked up', new_num_rec - num_records, 'new records!')
-                        num_records = new_num_rec 
-                        save_best.reset_best()
-                if num_records < min_records_to_train:
-                    print("not enough records to train. need %d, have %d. waiting..." % (min_records_to_train, num_records))
-                    time.sleep(10)
-                    continue
-
-            batch_data = []
-
-            keys = list(data.keys())
-
-            random.shuffle(keys)
-
-            kl = opts['keras_pilot']
-
-            if type(kl.model.output) is list:
-                model_out_shape = (2, 1)
-            else:
-                model_out_shape = kl.model.output.shape
-
-            if type(kl.model.input) is list:
-                model_in_shape = (2, 1)
-            else:    
-                model_in_shape = kl.model.input.shape
-
-            has_imu = type(kl) is KerasIMU
-            has_bvh = type(kl) is KerasBehavioral
-            img_out = type(kl) is KerasLatent
-            loc_out = type(kl) is KerasLocalizer
-            is_inferred = type(kl) is KerasInferred
-            
-            if img_out:
-                import cv2
-
-            for key in keys:
-
-                if not key in data:
-                    continue
-
-                _record = data[key]
-
-                if _record['train'] != isTrainSet:
-                    continue
-
-                if continuous:
-                    #in continuous mode we need to handle files getting deleted
-                    filename = _record['image_path']
-                    if not os.path.exists(filename):
-                        data.pop(key, None)
-                        continue
-
-                batch_data.append(_record)
-
-                if len(batch_data) == batch_size:
-                    inputs_img = []
-                    inputs_imu = []
-                    inputs_bvh = []
-                    angles = []
-                    throttles = []
-                    out_img = []
-                    out_loc = []
-                    out = []
-
-                    for record in batch_data:
-                        #get image data if we don't already have it
-                        if record['img_data'] is None:
-                            filename = record['image_path']
-                            
-                            img_arr = load_scaled_image_arr(filename, cfg)
-
-                            if img_arr is None:
-                                break
-                            
-                            if aug:
-                                img_arr = augment_image(img_arr)
-
-                            if cfg.CACHE_IMAGES:
-                                record['img_data'] = img_arr
-                        else:
-                            img_arr = record['img_data']
-                            
-                        if img_out:                            
-                            rz_img_arr = cv2.resize(img_arr, (127, 127)) / 255.0
-                            out_img.append(rz_img_arr[:,:,0].reshape((127, 127, 1)))
-
-                        if loc_out:
-                            out_loc.append(record['location'])
-                            
-                        if has_imu:
-                            inputs_imu.append(record['imu_array'])
-                        
-                        if has_bvh:
-                            inputs_bvh.append(record['behavior_arr'])
-
-                        inputs_img.append(img_arr)
-                        angles.append(record['angle'])
-                        throttles.append(record['throttle'])
-                        out.append([record['angle'], record['throttle']])
-
-                    if img_arr is None:
-                        continue
-
-                    img_arr = np.array(inputs_img).reshape(batch_size,\
-                        cfg.TARGET_H, cfg.TARGET_W, cfg.TARGET_D)
-
-                    if has_imu:
-                        X = [img_arr, np.array(inputs_imu)]
-                    elif has_bvh:
-                        X = [img_arr, np.array(inputs_bvh)]
-                    else:
-                        X = [img_arr]
-
-                    if img_out:
-                        y = [out_img, np.array(angles), np.array(throttles)]
-                    elif out_loc:
-                        y = [ np.array(angles), np.array(throttles), np.array(out_loc)]
-                    elif model_out_shape[1] == 2:
-                        y = [np.array([out]).reshape(batch_size, 2) ]
-                    elif is_inferred:
-                        y = np.array(angles)
-                    else:
-                        y = [np.array(angles), np.array(throttles)]
-
-                    yield X, y
-
-                    batch_data = []
-    
-    model_path = os.path.expanduser(model_name)
-
-    
-    #checkpoint to save model after each epoch and send best to the pi.
-    save_best = MyCPCallback(send_model_cb=on_best_model,
-                                    filepath=model_path,
-                                    monitor='val_loss', 
-                                    verbose=verbose, 
-                                    save_best_only=True, 
-                                    mode='min',
-                                    cfg=cfg)
-
-    train_gen = generator(save_best, opts, gen_records, cfg.BATCH_SIZE, True)
-    val_gen = generator(save_best, opts, gen_records, cfg.BATCH_SIZE, False)
-    
-    total_records = len(gen_records)
-
-    num_train = 0
-    num_val = 0
-
-    for key, _record in gen_records.items():
-        if _record['train'] == True:
-            num_train += 1
-        else:
-            num_val += 1
-
-    print("train: %d, val: %d" % (num_train, num_val))
-    print('total records: %d' %(total_records))
-    
-    if not continuous:
-        steps_per_epoch = num_train // cfg.BATCH_SIZE
-    else:
-        steps_per_epoch = 100
-    
-    val_steps = num_val // cfg.BATCH_SIZE
-    print('steps_per_epoch', steps_per_epoch)
-
-    cfg.model_type = model_type
-
-    go_train(kl, cfg, train_gen, val_gen, gen_records, model_name, steps_per_epoch, val_steps, continuous, verbose, save_best)
-
-    
-    
-def go_train(kl, cfg, train_gen, val_gen, gen_records, model_name, steps_per_epoch, val_steps, continuous, verbose, save_best=None):
-
-    start = time.time()
-=======
->>>>>>> b7fef9d7
 
     batch_size = cfg.BATCH_SIZE
     dataset = TubDataset(tub_path, test_size=(1. - cfg.TRAIN_TEST_SPLIT))
