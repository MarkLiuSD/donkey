--- conflicted
+++ resolved
@@ -11,11 +11,7 @@
 from threading import Thread
 from .memory import Memory
 from prettytable import PrettyTable
-<<<<<<< HEAD
-import sys
-=======
 import traceback
->>>>>>> b7fef9d7
 
 
 class PartProfiler:
@@ -172,14 +168,8 @@
 
         except KeyboardInterrupt:
             pass
-<<<<<<< HEAD
-        except:
-            print("Unexpected error:", sys.exc_info()[0])
-            raise
-=======
         except Exception as e:
             traceback.print_exc()
->>>>>>> b7fef9d7
         finally:
             self.stop()
 
