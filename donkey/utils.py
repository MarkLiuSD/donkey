import random 
import pickle
import math
from io import BytesIO
import os
import glob
import socket


import itertools

from PIL import Image
import numpy as np

'''
IMAGES
'''

def scale(im, size=128):
    '''
    accepts: PIL image, size of square sides
    returns: PIL image scaled so sides lenght = size 
    '''
    
    size = (size,size)
    im.thumbnail(size, Image.ANTIALIAS)
    return im


def img_to_binary(img):
    '''
    accepts: PIL image
    returns: binary stream (used to save to database)
    '''

    f = BytesIO()
    img.save(f, format='jpeg')
    return f.getvalue()


def arr_to_binary(arr):
    '''
    accepts: numpy array with shape (Hight, Width, Channels)
    returns: binary stream (used to save to database)
    '''
    img = arr_to_img(arr)
    return img_to_binary(img)


def arr_to_img(arr):
    '''
    accepts: numpy array with shape (Hight, Width, Channels)
    returns: binary stream (used to save to database)
    '''
    arr = np.uint8(arr)
    img = Image.fromarray(arr)
    return img

def img_to_arr(img):
    '''
    accepts: numpy array with shape (Hight, Width, Channels)
    returns: binary stream (used to save to database)
    '''
    return np.array(img)


def binary_to_img(binary):
    '''
    accepts: binary file object from BytesIO
    returns: PIL image
    '''
    img = BytesIO(binary)
    return Image.open(img)


def create_video(img_dir_path, output_video_path):
    import envoy
    # Setup path to the images with telemetry.
    full_path = os.path.join(img_dir_path, 'frame_*.png')

    # Run ffmpeg.
    command = ("""ffmpeg
               -framerate 30/1
               -pattern_type glob -i '%s'
               -c:v libx264
               -r 15
               -pix_fmt yuv420p
               -y
               %s""" % (full_path, output_video_path))
    response = envoy.run(command)




'''
DATASETS
'''

<<<<<<< HEAD
def split_dataset(X, Y, val_frac=.05, test_frac=.05, 
                  shuffle=True, seed=None):
=======
def split_dataset(X, Y, val_frac=.05, test_frac=.05, shuffle=True):
>>>>>>> f2d2feff
    count = len(X)
    assert len(X) == len(Y)
    
    if shuffle == True:
        #shuffle values from both arrays in unison
<<<<<<< HEAD
        if seed is None:
            seed = random.randint(0, 10000)

        print('shuffle seed: %s' %seed)
        for i in [X, Y]:

=======
        seed = random.randint(0, 1000)
        for i in [X, Y]:
>>>>>>> f2d2feff
            np.random.seed(seed=seed)
            np.random.shuffle(i)
        
    
    val_cutoff = math.ceil(count * (1 - (val_frac + test_frac)))
    test_cutoff = math.ceil(count * (1- test_frac))
<<<<<<< HEAD
    
    X_train = X[:val_cutoff]
    Y_train = Y[:val_cutoff]
    
    X_val = X[val_cutoff:test_cutoff]
    Y_val = Y[val_cutoff:test_cutoff]
    
    X_test = X[test_cutoff:]
    Y_test = Y[test_cutoff:]
    
=======
    
    X_train = X[:val_cutoff]
    Y_train = Y[:val_cutoff]
    
    X_val = X[val_cutoff:test_cutoff]
    Y_val = Y[val_cutoff:test_cutoff]
    
    X_test = X[test_cutoff:]
    Y_test = Y[test_cutoff:]
    
>>>>>>> f2d2feff
    return (X_train, Y_train), (X_val, Y_val), (X_test, Y_test)


def split_list(L, sequential=False, test_frac=.8):

    count = len(L)
    cutoff = int((count * test_frac) // 1)
    
    if sequential == False:
        random.shuffle(L)

    L_train = L[:cutoff]
    L_test =  L[cutoff:]

    return L_train, L_test










'''
file utilities
'''


def most_recent_file(dir_path, ext=''):
    '''
    return the most recent file given a directory path and extension
    '''
    query = dir_path + '/*' + ext
    newest = min(glob.iglob(query), key=os.path.getctime)
    return newest


def make_dir(path):
    real_path = os.path.expanduser(path)
    if not os.path.exists(real_path):
        os.makedirs(real_path)
    return real_path


def setup_mydonkey_paths(path='~/'):
    make_dir(path)

    models_path = os.path.join(path, 'models')
    make_dir(models_path)

    sessions_path = os.path.join(path, 'sessions')
    make_dir(sessions_path)







'''
BINNING
functions to help converte between floating point numbers and categories.
'''

def log_bin(a, has_negative=True):
    """ 
    Returns bin number (between 0 and 14) of a number
    num (between -100 and 100).

    If has_negative == True:  bin range = 0-14
    If has_negative == False: bin range = 0-7 
    
    """
    b = int(round(math.copysign(math.log(abs(a) + 1, 2.0), a)))
    if has_negative: 
        b = b + 7
    return b


def log_unbin(b, has_negative=True):
    if has_negative: 
        b = b - 7
        
    a = math.copysign(2 ** abs(b), b) - 1
    return a


def bin_telemetry(angle, throttle):
    #convert angle between -90 (left) and 90 (right) into a 15 bin array.
    a_arr = np.zeros(15, dtype='float')
    a_arr[log_bin(angle)] = 1
    
    #convert throttle between 0 (stopped) and 100 (full throttle) into a 5 bin array.
    t_arr = np.zeros(7, dtype='float')
    t_arr[log_bin(throttle, has_negative=False)] = 1    
     
    y = np.concatenate([a_arr, t_arr])
    
    #return array containing both angle and throttle bins.
    #y.shape = (15+6)
    return y



def unbin_telemetry(y):
    #convert binned telemetry array to angle and throttle
    a_arr = y[:15]
    t_arr = y[15:]
    
    angle = log_unbin(np.argmax(a_arr)) #not 90 so 0 angle is possible
    print(np.argmax(a_arr))
    throttle = log_unbin(np.argmax(t_arr), has_negative=False)
    
    return angle, throttle





'''
NETWORKING
'''

def my_ip():
    s = socket.socket(socket.AF_INET, socket.SOCK_DGRAM)
    s.connect(('192.0.0.8', 1027))
    return s.getsockname()[0]


def merge_two_dicts(x, y):
    """Given two dicts, merge them into a new dict as a shallow copy."""
    z = x.copy()
    z.update(y)
    return z



def param_gen(params):
    '''
    Accepts a dictionary of parameter options and returns 
    a list of dictionary with the permutations of the parameters.
    '''
    for p in itertools.product(*params.values()):
        yield dict(zip(params.keys(), p ))<|MERGE_RESOLUTION|>--- conflicted
+++ resolved
@@ -96,35 +96,29 @@
 DATASETS
 '''
 
-<<<<<<< HEAD
+
 def split_dataset(X, Y, val_frac=.05, test_frac=.05, 
                   shuffle=True, seed=None):
-=======
-def split_dataset(X, Y, val_frac=.05, test_frac=.05, shuffle=True):
->>>>>>> f2d2feff
+
     count = len(X)
     assert len(X) == len(Y)
     
     if shuffle == True:
         #shuffle values from both arrays in unison
-<<<<<<< HEAD
         if seed is None:
             seed = random.randint(0, 10000)
 
         print('shuffle seed: %s' %seed)
         for i in [X, Y]:
 
-=======
-        seed = random.randint(0, 1000)
-        for i in [X, Y]:
->>>>>>> f2d2feff
+
             np.random.seed(seed=seed)
             np.random.shuffle(i)
         
     
     val_cutoff = math.ceil(count * (1 - (val_frac + test_frac)))
     test_cutoff = math.ceil(count * (1- test_frac))
-<<<<<<< HEAD
+
     
     X_train = X[:val_cutoff]
     Y_train = Y[:val_cutoff]
@@ -135,18 +129,6 @@
     X_test = X[test_cutoff:]
     Y_test = Y[test_cutoff:]
     
-=======
-    
-    X_train = X[:val_cutoff]
-    Y_train = Y[:val_cutoff]
-    
-    X_val = X[val_cutoff:test_cutoff]
-    Y_val = Y[val_cutoff:test_cutoff]
-    
-    X_test = X[test_cutoff:]
-    Y_test = Y[test_cutoff:]
-    
->>>>>>> f2d2feff
     return (X_train, Y_train), (X_val, Y_val), (X_test, Y_test)
 
 
